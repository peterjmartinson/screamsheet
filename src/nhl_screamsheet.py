from datetime import datetime, timedelta
from reportlab.lib import colors
from reportlab.lib.pagesizes import letter
from reportlab.lib.styles import getSampleStyleSheet, ParagraphStyle
from reportlab.lib.units import inch
from reportlab.lib.enums import TA_CENTER
from reportlab.pdfgen import canvas
from reportlab.platypus import (
    SimpleDocTemplate,
    Table,
    TableStyle,
    Paragraph,
    Spacer,
    Frame,
    PageBreak,  # <-- Import the PageBreak flowable
)
import pandas as pd
import requests
import os
import json
from get_game_summary import GameSummaryGeneratorNHL
from screamsheet_structures import GameScore
from typing import Optional, Dict, Any, List
from get_box_score_nhl import get_nhl_boxscore
from dotenv import load_dotenv
load_dotenv()

page_height = 11 * inch
page_width = 8.5 * inch
left_margin = 36
right_margin = 36
top_margin = 36
bottom_margin = 36
available_width = page_width - left_margin - right_margin
available_height = page_height - top_margin - bottom_margin

<<<<<<< HEAD
# from get_game_summary import GameSummaryGenerator
# from get_box_score import get_box_score

# from dotenv import load_dotenv

FLYERS = 4
FINAL_STATUS_CODE: str = 'OFF' # '3' typically means 'Final'
# ASTROS = 117
# ATHLETICS = 133
# BLUEJAYS = 141
# BRAVES = 144
# BREWERS = 158
# CARDINALS = 138
# CUBS = 112
# DIAMONDBACKS = 109
# DODGERS = 119
# GIANTS = 137
# GUARDIANS = 114
# MARINERS = 136
# MARLINS = 146
# METS = 121
# NATIONALS = 120
# ORIOLES = 110
# PADRES = 135
# PHILLIES = 143
# PIRATES = 134
# RANGERS = 140
# RAYS = 139
# REDSOX = 111
# REDS = 113
# ROCKIES = 115
# ROYALS = 118
# TIGERS = 116
# TWINS = 142
# WHITESOX = 145
# YANKEES = 147


# Optional: Load environment variables from a .env file for API keys
# load_dotenv()

=======
>>>>>>> 879c2d7e
styles = getSampleStyleSheet()

CENTERED_STYLE = ParagraphStyle(
    name="CenteredText",
    alignment=TA_CENTER
)

TITLE_STYLE = ParagraphStyle(
    name="Title",
    parent=styles['h1'],
    fontName='Helvetica-Bold',
    fontSize=28,
    spaceAfter=12,
    alignment=TA_CENTER
)

SUBTITLE_STYLE = ParagraphStyle(
    name="Subtitle",
    parent=styles['h2'],
    fontName='Helvetica',
    fontSize=18,
    spaceAfter=12,
    alignment=TA_CENTER
)



def get_game_pk(team_id: int, game_date: str) -> Optional[int]:
    """
    Fetches the gamePk for the last completed game of the specified NHL team on a given date.

    Args:
        team_id: The NHL team ID (e.g., Flyers is 4).
        game_date_str: The specific date to check in 'YYYY-MM-DD' format.
    Returns:
        The gamePk if found, otherwise None.
    """
    # NHL Schedule API uses a URL format based on the date
    game_date_str = game_date.strftime('%Y-%m-%d')
    schedule_url = f"https://api-web.nhle.com/v1/schedule/{game_date_str}"
    
    try:
        # Step 1: Find the Game ID (gamePk)
        schedule_response = requests.get(schedule_url)
        schedule_response.raise_for_status()
        schedule_data = schedule_response.json()
        
        game_pk = None
        
        # NHL data structure is simpler: 'gameWeek' contains 'games'
        if 'gameWeek' in schedule_data and schedule_data['gameWeek']:
            for day in schedule_data['gameWeek']:
                for game in day.get('games', []):
                    # Check for completed game status (e.g., 'Final' or '3')
                    if str(game['gameState']) == FINAL_STATUS_CODE:
                        
                        # Check if the target team is in the game
                        home_id = game['homeTeam']['id']
                        away_id = game['awayTeam']['id']
                        
                        if home_id == team_id or away_id == team_id:
                            # The game's ID is the 'id' field in the game object
                            game_pk = game['id']
                            break
                if game_pk:
                    return game_pk

        if not game_pk:
            print(f"No completed game found for Flyers (ID {team_id}) on {game_date_str}.")
            return None
    except requests.exceptions.RequestException as e:
        print(f"Error fetching NHL data: {e}")
        return None

def get_game_scores_for_day(game_date: str = None) -> List[GameScore]:
    """
    Fetches NHL game scores for a given day using the nhl_api wrapper 
    and returns them as a list of standardized GameScore objects.
    """
    if not game_date:
        now = datetime.now()
        yesterday = now - timedelta(days=1)
        game_date = yesterday.strftime("%Y-%m-%d")

    url = (
        f"https://api-web.nhle.com/v1/schedule/{game_date}"
    )

    response = requests.get(url)
    response.raise_for_status()
    data = response.json()

    games: List[GameScore] = []
    games_for_the_day = data.get('gameWeek', [{}])[0].get('games', [])

    for game in games_for_the_day:
        game_state = game['gameState']
        
        if game_state in ['FINAL', 'OFF', 'LIVE']:
            # Use the same logic as before to extract data from the raw JSON
            away_place_name = game['awayTeam']['placeName']['default']
            home_place_name = game['homeTeam']['placeName']['default']
            away_team_name = game['awayTeam']['commonName']['default']
            home_team_name = game['homeTeam']['commonName']['default']
            away_full_name = away_place_name + " " + away_team_name
            home_full_name = home_place_name + " " + home_team_name
            
            away_score_raw = game['awayTeam'].get('score')
            home_score_raw = game['homeTeam'].get('score')
            away_score = int(away_score_raw) if away_score_raw is not None else 0
            home_score = int(home_score_raw) if home_score_raw is not None else 0
            
            game_info = GameScore(
                gameDate=game.get('startTimeUTC'),
                away_team=away_full_name,
                home_team=home_full_name,
                away_score=away_score,
                home_score=home_score,
                status=game_state
            )
            games.append(game_info)
        # Future games (PRE, FUT) are skipped to focus on scores

    return games

def get_division(record) -> str:
    base_url = f"https://statsapi.mlb.com"
    url = base_url + record.get("division", {}).get("link", {})
    response = requests.get(url)
    data = response.json()
    division = data["divisions"][0].get("name")
    return division

def get_nhl_standings() -> pd.DataFrame:
    """
    Fetches the current NHL standings using the dedicated 'now' endpoint.
    Returns the standings as a pandas DataFrame.
    """
    # The dedicated 'now' endpoint for current standings
    url = "https://api-web.nhle.com/v1/standings/now"
    
    # Using requests.get(url) as requested
    response = requests.get(url)
    response.raise_for_status() # Raises an error if the request failed

    data = response.json()

    team_list: List[Dict[str, Any]] = []
    
    # Data is directly under the 'standings' key
    for team_record in data.get("standings", []):
        
        # Extract the team name and abbreviation
        name = team_record.get("teamName", {}).get("default")
        abbrev = team_record.get("teamAbbrev", {}).get("default")
        
        # Use division and conference names for grouping/sorting
        division = team_record.get("divisionName")
        conference = team_record.get("conferenceName")
        
        # Core NHL Standings Metrics
        wins = team_record.get("wins")
        losses = team_record.get("losses")
        otLosses = team_record.get("otLosses") # Critical for NHL points calculation
        points = team_record.get("points")
        pointPct = team_record.get("pointPctg") # Equivalent to MLB 'pct'
        
        # Rank is crucial for table display
        divisionRank = team_record.get("divisionSequence") # 'divisionSequence' is the division rank
        
        team_obj = {
            "conference": conference,
            "division": division,
            "team": f"{name}", # Combine name and abbrev for cleaner display
            "divisionRank": divisionRank,
            "GP": team_record.get("gamesPlayed"),
            "W": wins,
            "L": losses,
            "OTL": otLosses,
            "P": points,
            "PCT": pointPct,
            "GF": team_record.get("goalFor"),
            "GA": team_record.get("goalAgainst"),
            "DIFF": team_record.get("goalDifferential"),
            "STRK": team_record.get("streakCode") + str(team_record.get("streakCount"))
        }
        team_list.append(team_obj)

    standings = pd.DataFrame(team_list)
    
    # Sort the final output by Conference, Division, and then Rank
    return standings.sort_values(
        by=['conference', 'division', 'divisionRank'], 
        ascending=[True, True, True]
    ).reset_index(drop=True)

def create_standings_table(standings_df: pd.DataFrame):
    """
    Creates a master reportlab Table object for NHL standings with a 
    purely two-column layout: Eastern Conference vs Western Conference.
    """
    # 1. Separate Data by Conference
    eastern_conf = standings_df[standings_df['conference'] == 'Eastern']
    western_conf = standings_df[standings_df['conference'] == 'Western']

    # 2. Define the side-by-side layout (2 rows)
    # Row 1: Atlantic (E) vs Central (W)
    # Row 2: Metropolitan (E) vs Pacific (W)
    division_layout = [
        {'east': 'Atlantic', 'west': 'Central'},
        {'east': 'Metropolitan', 'west': 'Pacific'},
    ]

    # 3. Initialize Master Table Data Header
    # *** CHANGE: Removed the first empty string column ***
    grid_data = [
        [
            Paragraph("<b>Eastern Conference</b>", CENTERED_STYLE), 
            Paragraph("<b>Western Conference</b>", CENTERED_STYLE)
        ],
    ]
    
    # Define column widths for the inner tables (kept compact)
    INNER_COL_WIDTHS = [130, 20, 20, 25, 25]  
    
    # 4. Loop Twice to Build Two Side-by-Side Rows
    for row_info in division_layout:
        east_div_name = row_info['east']
        west_div_name = row_info['west']
        
        # *** CHANGE: row_list now only contains 2 elements (the two tables) ***
        row_list = []
        
        # --- Build Eastern Table ---
        east_group = eastern_conf[eastern_conf['division'] == east_div_name]
        
        if not east_group.empty:
            # Header includes the Division name
            INNER_HEADER = [f"{east_div_name} Division", "W", "L", "OTL", "P"]
            table_data = [INNER_HEADER] + east_group[['team', 'W', 'L', 'OTL', 'P']].values.tolist()
            
            # Apply table style
            table_style = TableStyle([
                ('GRID', (0, 0), (-1, -1), 1, colors.black),
                ('BACKGROUND', (0, 0), (-1, 0), colors.lightgrey),
                ('FONTNAME', (0, 0), (-1, 0), 'Helvetica-Bold'),
                ('ALIGN', (0, 0), (0, -1), 'LEFT'),
                ('ALIGN', (1, 0), (-1, -1), 'CENTER'),
            ])
            
            standings_table = Table(table_data, colWidths=INNER_COL_WIDTHS)
            standings_table.setStyle(table_style)
            row_list.append(standings_table)
        else:
            row_list.append('')
            
        # --- Build Western Table ---
        west_group = western_conf[western_conf['division'] == west_div_name]
        
        if not west_group.empty:
            # Header includes the Division name
            INNER_HEADER = [f"{west_div_name} Division", "W", "L", "OTL", "P"]
            table_data = [INNER_HEADER] + west_group[['team', 'W', 'L', 'OTL', 'P']].values.tolist()
            
            # Re-apply the same table style
            standings_table = Table(table_data, colWidths=INNER_COL_WIDTHS)
            standings_table.setStyle(table_style)
            row_list.append(standings_table)
        else:
            row_list.append('')

        # Add the completed row to the master grid
        grid_data.append(row_list)
        
    # 5. Create the Master Table
    # *** CHANGE: Removed the first column width. Total width is 460 pts. ***
    MASTER_COL_WIDTHS = [230, 230] 
    
    master_table_style = TableStyle([
        # ('GRID', (0, 0), (-1, -1), 1, colors.black), # Optional: shows master table grid
        ('ALIGN', (0, 0), (-1, -1), 'CENTER'),
        ('VALIGN', (0, 0), (-1, -1), 'TOP'),
        # Alignment rule for the old left column is removed
    ])
    
    final_standings_table = Table(grid_data, colWidths=MASTER_COL_WIDTHS)
    final_standings_table.setStyle(master_table_style)
    get_chart_dimensions(final_standings_table)
    
    return final_standings_table

def make_pdf(games, standings, filename):
    c = canvas.Canvas(filename, pagesize=letter)
    width, height = letter
    margin = 40
    column_left_x = margin
    column_right_x = width / 2
    y = height - margin

    # Title
    title = "MLB Scream Sheet"
    subtitle = datetime.today().strftime("%A, %B %#d, %Y")

    # Positioning
    y_title = height - 60      # Top margin for title
    y_subtitle = y_title - 28  # Space below title

    c.setFont("Helvetica-Bold", 48)
    c.drawCentredString(width / 2, y_title, title)

    c.setFont("Helvetica", 24)
    c.drawCentredString(width / 2, y_subtitle, subtitle)

    starting_y = height - margin - 100
    y = starting_y

    c.setFont("Helvetica", 12)
    # i = 0
    for game in games:
        # Only print scores for games that have scores
        if game["away_score"] is not None and game["home_score"] is not None:
            away_text = f"{game['away_team']}"
            home_text = f"@ {game['home_team']}"
            score_width = 350  # Space reserved for scores

            # Calculate where to right-align scores
            text_width = width - margin * 2 - score_width

            box_x = column_left_x
            inc_y = 22
            # if i%2 != 0:
            #     box_x = column_right_x
            #     inc_y = 22
            # i += 1
            # Draw away team line
            c.drawString(box_x, y, away_text)
            c.drawRightString(box_x + text_width, y, str(game['away_score']))
            y -= 16

            # Draw home team line
            c.drawString(box_x, y, home_text)
            c.drawRightString(box_x + text_width, y, str(game['home_score']))
            y -= inc_y  # Space between games

            # Optionally, print status and date (commented for compactness)
            # c.setFont("Helvetica-Oblique", 9)
            # c.drawString(margin, y, f"{game['status']} - {game['gameDate'][:16].replace('T',' ')}")
            # c.setFont("Helvetica", 12)
            # y -= 14

            if y < margin + 32:
                c.showPage()
                y = height - margin
                c.setFont("Helvetica", 12)

    y = starting_y
    x = column_right_x
    for division_name, group in standings.groupby('division'):
        stuff = group[['team', 'wins', 'losses', 'ties', 'pct']].to_string(index=False) 
        c.drawString(x, y, division_name)
        y-=16
        c.drawString(x, y, stuff)
        y-=30
        # print(f"\n### {division_name}\n")
        # print(group[['team', 'wins', 'losses', 'ties', 'pct']].to_string(index=False))



    c.save()


def get_scores_table(games_list: List[GameScore], doc=None):
    if not doc:
        margin = 36  # 0.5 inches in points
        filename = "dummy_filename"
        doc = SimpleDocTemplate(
            filename,
            pagesize=letter,
            leftMargin=margin,
            rightMargin=margin,
            topMargin=margin,
            bottomMargin=margin
        )

    scores_left = []
    scores_center = []
    scores_right = []
    for i, game in enumerate(games_list):
        if game.away_score is not None and game.home_score is not None:
            table_data = [
                [game.away_team, str(game.away_score)],
                [f"@{game.home_team}", str(game.home_score)]
            ]
            table_style = TableStyle([
                ('ALIGN', (1, 0), (1, -1), 'RIGHT'),
                ('FONTNAME', (0, 0), (-1, -1), 'Helvetica'),
                ('LEFTPADDING', (0, 0), (0, -1), 0),
                ('RIGHTPADDING', (0, 0), (0, -1), 0),
            ])
            game_table = Table(table_data, colWidths=[80, 50])
            game_table.setStyle(table_style)
            
            if i % 3 == 0:
                scores_left.append(game_table)
                scores_left.append(Spacer(1, 10))
            elif i % 3 == 1:
                scores_center.append(game_table)
                scores_center.append(Spacer(1, 10))
            else:
                scores_right.append(game_table)
                scores_right.append(Spacer(1, 10))

    scores_table = Table(
        [
            [scores_left, scores_center, scores_right]
        ],
        colWidths=[doc.width/3, doc.width/3, doc.width/3], hAlign='LEFT'
    )
    get_chart_dimensions(scores_table)

    return scores_table


# def generate_mlb_report(games, standings_df, game_summary_text="", box_score=None, filename="mlb_report.pdf"):
def generate_nhl_report(games, standings, game_summary_text="", box_score=None, filename="nhl_report.pdf"):
    """
    Generates a PDF report with game scores in two top columns and a standings grid at the bottom.

    Args:
        games (list): A list of dictionaries, where each dictionary represents a game.
        standings_df (pd.DataFrame): A DataFrame of team standings, assumed to be pre-sorted.
        filename (str): The name of the output PDF file.
    """
    # --- Adjust margins here ---
    title = "NHL Scream Sheet"
    margin = 36 # 0.5 inches in points
    doc = SimpleDocTemplate(
        filename,
        pagesize=letter,
        leftMargin=margin,
        rightMargin=margin,
        topMargin=margin,
        bottomMargin=margin
    )
    story = []

    # --- Header (Title and Subtitle) ---
    # story.append(Paragraph("MLB Scream Sheet", TITLE_STYLE))
    # story.append(Paragraph(datetime.today().strftime("%A, %B %#d, %Y"), SUBTITLE_STYLE))
    # story.append(Spacer(1, 12))

    # --- Prepare Game Scores for Two Columns ---

    print("make scores table")
    scores_table = get_scores_table(games, doc)
    print("make standings table")
    standings_table = create_standings_table(standings)
    box_score_skaters = box_score["skater_table"]
    box_score_goalies = box_score["goalie_table"]
    # -- add scores_table
    # story.append(scores_table)
    # story.append(Spacer(1, 24))

    # --- Standings as a 2x3 Grid ---
    # al_divisions = standings_df[standings_df['division'].str.contains('American League')]
    # nl_divisions = standings_df[standings_df['division'].str.contains('National League')]
    # divisions_order = ['East', 'Central', 'West']

    # grid_data = [
    #     ['', Paragraph("<b>American League</b>", CENTERED_STYLE), Paragraph("<b>National League</b>", CENTERED_STYLE)],
    # ]
    # for geography in divisions_order:
    #     row_list = [Paragraph(f"<b>{geography}</b>", CENTERED_STYLE)]
    #     al_group = al_divisions[al_divisions['division'].str.contains(geography)]
    #     nl_group = nl_divisions[nl_divisions['division'].str.contains(geography)]
        
    #     for group in [al_group, nl_group]:
    #         if not group.empty:
    #             header = ["Team", "W", "L", "%"]
    #             table_data = [header] + group[['team', 'wins', 'losses', 'pct']].values.tolist()
    #             table_style = TableStyle([
    #                 ('GRID', (0, 0), (-1, -1), 1, colors.black),
    #                 ('BACKGROUND', (0, 0), (-1, 0), colors.lightgrey),
    #                 ('FONTNAME', (0, 0), (-1, 0), 'Helvetica-Bold'),
    #                 ('ALIGN', (0, 0), (0, -1), 'LEFT'),
    #                 ('ALIGN', (1, 0), (-1, -1), 'CENTER'),
    #             ])
    #             standings_table = Table(table_data, colWidths=[150, 30, 30, 30])
    #             standings_table.setStyle(table_style)
    #             row_list.append(standings_table)
    #         else:
    #             row_list.append('')
    #     grid_data.append(row_list)
        
    # master_table_style = TableStyle([
    #     # ('GRID', (0, 0), (-1, -1), 1, colors.black),
    #     ('ALIGN', (0, 0), (-1, 0), 'CENTER'),
    #     ('ALIGN', (0, 0), (0, -1), 'CENTER'),
    #     ('VALIGN', (0, 0), (-1, -1), 'TOP'),
    #     ('VALIGN', (0, 0), (0, -1), 'MIDDLE'),
    #     # ('BACKGROUND', (1, 0), (-1, 0), colors.lightgrey),
    #     # ('BACKGROUND', (0, 1), (0, -1), colors.lightgrey),
    # ])
    # final_standings_table = Table(grid_data, colWidths=[60, 250, 250])
    # final_standings_table.setStyle(master_table_style)

    # -- Add standings tables
    # story.append(final_standings_table)

    # --- NEW: Add a page break and the game summary ---
    # story.append(PageBreak())

    # Create a heading for the summary
    summary_heading_style = ParagraphStyle(
        name="SummaryHeading",
        parent=styles['h3'],
        fontName='Helvetica-Bold',
        fontSize=14,
        spaceAfter=12,
    )
    # story.append(Paragraph("Game Summary", summary_heading_style))
    
    # Add the game summary text as a Paragraph
    # summary_text_style = styles['Normal']
    # summary_text_style.fontName = 'Helvetica'
    summary_text_style = ParagraphStyle(
        name="SummaryText",
        parent=styles['Normal'],
        fontName='Courier',
        fontSize=12,
    )
    # story.append(Paragraph(game_summary_text, summary_text_style))

    # boxscore_table = create_boxscore_tables(box_score)

    summary = [
        Paragraph("Game Summary", summary_heading_style),
        Paragraph(game_summary_text, summary_text_style)
    ]
    box_content = [
        box_score_skaters,
        Spacer(1, 0.15 * inch),
        box_score_goalies
    ]

    box_column_table = Table(
        [[flowable] for flowable in box_content],
        colWidths=['*'],
        hAlign='CENTER'
    )

    yesterday_game_table = Table(
        [
            [summary, box_column_table]
        ],
        colWidths=[doc.width/2, doc.width/2], hAlign='LEFT'
    )

    # --- Build the PDF ---
    story.append(Paragraph(title, TITLE_STYLE))
    story.append(Paragraph(datetime.today().strftime("%A, %B %#d, %Y"), SUBTITLE_STYLE))
    story.append(Spacer(1, 12))
    story.append(scores_table)
    story.append(Spacer(1, 24))
    story.append(standings_table)
    story.append(PageBreak())
    story.append(yesterday_game_table)
    doc.build(story)
    print(f"PDF file '{filename}' has been created.")

def get_scores_from_file(filename) -> list:
    scores_list = []
    with open(filename, "r") as file:
        scores_list = json.load(file)
    return scores_list


def get_standings_from_file(filename) -> pd.DataFrame:
    standings_df = pd.read_csv(filename)
    return standings_df

def create_boxscore_tables(boxscore_stats):
    """
    Creates ReportLab Table objects for hitting and pitching stats.

    Args:
        boxscore_stats: A dictionary containing 'batting_stats' and 
                        'pitching_stats' lists.

    Returns:
        A dictionary with ReportLab Table objects for batting and pitching.
    """
    batting_stats = boxscore_stats['batting_stats']
    pitching_stats = boxscore_stats['pitching_stats']

    # --- Hitting Table ---
    hitting_header = ["Batter", "AB", "R", "H", "HR", "RBI", "BB", "SO"]
    hitting_data = [hitting_header]

    for player in batting_stats:
        row = [
            player['name'],
            str(player.get('AB', 0)),
            str(player.get('R', 0)),
            str(player.get('H', 0)),
            str(player.get('HR', 0)),
            str(player.get('RBI', 0)),
            str(player.get('BB', 0)),
            str(player.get('SO', 0))
        ]
        hitting_data.append(row)

    hitting_table = Table(hitting_data)
    hitting_table.setStyle(TableStyle([
        ('GRID', (0, 0), (-1, -1), 1, colors.black),
        ('BACKGROUND', (0, 0), (-1, 0), colors.lightgrey),
        ('FONTNAME', (0, 0), (-1, 0), 'Helvetica-Bold'),
        ('ALIGN', (0, 0), (0, -1), 'LEFT'),
        ('ALIGN', (1, 0), (-1, -1), 'CENTER'),
        ('VALIGN', (0, 0), (-1, -1), 'MIDDLE')
    ]))

    # --- Pitching Table ---
    pitching_header = ["Pitcher", "IP", "H", "R", "ER", "BB", "SO"]
    pitching_data = [pitching_header]

    for player in pitching_stats:
        row = [
            player['name'],
            player.get('IP', '0.0'),
            str(player.get('H', 0)),
            str(player.get('R', 0)),
            str(player.get('ER', 0)),
            str(player.get('BB', 0)),
            str(player.get('SO', 0))
        ]
        pitching_data.append(row)

    pitching_table = Table(pitching_data)
    pitching_table.setStyle(TableStyle([
        ('GRID', (0, 0), (-1, -1), 1, colors.black),
        ('BACKGROUND', (0, 0), (-1, 0), colors.lightgrey),
        ('FONTNAME', (0, 0), (-1, 0), 'Helvetica-Bold'),
        ('ALIGN', (0, 0), (0, -1), 'LEFT'),
        ('ALIGN', (1, 0), (-1, -1), 'CENTER'),
        ('VALIGN', (0, 0), (-1, -1), 'MIDDLE')
    ]))

    return {'batting_table': hitting_table, 'pitching_table': pitching_table}

def get_paragraph_dimensions(p: Paragraph) -> dict:
    required_width, required_height = p.wrapOn(None, available_width, 100 * inch)
    dimensions = {
        "width_pt": required_width,
        "height_pt": required_height,
        "width_inch": required_width / inch,
        "height_inch": required_height / inch
    }
    # print(f"paragraph dimensions: {dimensions}")
    return dimensions

def get_chart_dimensions(c: Table) -> dict:
    required_width, required_height = c.wrap(available_width, 0)
    dimensions = {
      "width_pt": required_width,
      "height_pt": required_height,
      "width_inch": required_width / inch,
      "height_inch": required_height / inch
    }
    # print(f"chart dimensions: {dimensions}")
    return dimensions

def main(team_id = 4):
    today = datetime.now()
    today_str = today.strftime("%Y-%m-%d")
    yesterday = today - timedelta(days=1)
    yesterday_str = yesterday.strftime("%Y-%m-%d")

    # print(f"height, width = ({available_height, available_width})")

    # scores = get_scores_from_file("scores_20250818.json")
    # standings = get_standings_from_file("standings_20250818.csv")
    game_pk = get_game_pk(team_id, yesterday)
    scores = get_game_scores_for_day(yesterday_str)
    # print(scores)
    standings = get_nhl_standings()
    box_score = get_nhl_boxscore(team_id, game_pk)

    try:
        gemini_api_key = os.getenv("GEMINI_API_KEY")
    except Exception:
        gemini_api_key = None
    game_summarizer = GameSummaryGeneratorNHL(gemini_api_key)
    game_summary_text = game_summarizer.generate_summary(game_pk)

    filename = f"NHL_Scores_{today.strftime('%Y%m%d')}.pdf"
    runtime_dir = os.path.dirname(os.path.abspath(__file__))
    output_dir = os.path.join(runtime_dir, '..', 'Files')
    os.makedirs(output_dir, exist_ok=True)
    output_file_path = os.path.join(output_dir, filename)

    generate_nhl_report(scores, standings, game_summary_text, box_score, output_file_path)


if __name__ == "__main__":

    main(FLYERS)



<|MERGE_RESOLUTION|>--- conflicted
+++ resolved
@@ -34,50 +34,6 @@
 available_width = page_width - left_margin - right_margin
 available_height = page_height - top_margin - bottom_margin
 
-<<<<<<< HEAD
-# from get_game_summary import GameSummaryGenerator
-# from get_box_score import get_box_score
-
-# from dotenv import load_dotenv
-
-FLYERS = 4
-FINAL_STATUS_CODE: str = 'OFF' # '3' typically means 'Final'
-# ASTROS = 117
-# ATHLETICS = 133
-# BLUEJAYS = 141
-# BRAVES = 144
-# BREWERS = 158
-# CARDINALS = 138
-# CUBS = 112
-# DIAMONDBACKS = 109
-# DODGERS = 119
-# GIANTS = 137
-# GUARDIANS = 114
-# MARINERS = 136
-# MARLINS = 146
-# METS = 121
-# NATIONALS = 120
-# ORIOLES = 110
-# PADRES = 135
-# PHILLIES = 143
-# PIRATES = 134
-# RANGERS = 140
-# RAYS = 139
-# REDSOX = 111
-# REDS = 113
-# ROCKIES = 115
-# ROYALS = 118
-# TIGERS = 116
-# TWINS = 142
-# WHITESOX = 145
-# YANKEES = 147
-
-
-# Optional: Load environment variables from a .env file for API keys
-# load_dotenv()
-
-=======
->>>>>>> 879c2d7e
 styles = getSampleStyleSheet()
 
 CENTERED_STYLE = ParagraphStyle(
